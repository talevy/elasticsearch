--- conflicted
+++ resolved
@@ -22,11 +22,6 @@
 import com.fasterxml.jackson.core.JsonParser;
 import com.fasterxml.jackson.core.JsonToken;
 import org.apache.lucene.util.BytesRef;
-<<<<<<< HEAD
-=======
-import org.apache.lucene.util.IOUtils;
-import org.apache.lucene.util.UnicodeUtil;
->>>>>>> fdf1998f
 import org.elasticsearch.ElasticsearchIllegalStateException;
 import org.elasticsearch.common.xcontent.XContentType;
 import org.elasticsearch.common.xcontent.support.AbstractXContentParser;
@@ -91,15 +86,8 @@
     }
 
     @Override
-<<<<<<< HEAD
     public BytesRef bytes() throws IOException {
         return new BytesRef(CharBuffer.wrap(parser.getTextCharacters(), parser.getTextOffset(), parser.getTextLength()));
-=======
-    public BytesRef utf8Bytes() throws IOException {
-        BytesRef bytes = new BytesRef();
-        UnicodeUtil.UTF16toUTF8(parser.getTextCharacters(), parser.getTextOffset(), parser.getTextLength(), bytes);
-        return bytes;
->>>>>>> fdf1998f
     }
 
     @Override
