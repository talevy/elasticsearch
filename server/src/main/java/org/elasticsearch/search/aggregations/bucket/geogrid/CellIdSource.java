--- conflicted
+++ resolved
@@ -38,16 +38,10 @@
 public class CellIdSource extends ValuesSource.Numeric {
     private final ValuesSource.Geo valuesSource;
     private final int precision;
-<<<<<<< HEAD
     private final GeoGridTiler encoder;
-
-    public CellIdSource(Geo valuesSource, int precision, GeoGridTiler encoder) {
-=======
-    private final GeoPointLongEncoder encoder;
     private final GeoBoundingBox geoBoundingBox;
 
-    public CellIdSource(GeoPoint valuesSource,int precision, GeoBoundingBox geoBoundingBox, GeoPointLongEncoder encoder) {
->>>>>>> d12fd752
+    public CellIdSource(Geo valuesSource, int precision, GeoBoundingBox geoBoundingBox, GeoGridTiler encoder) {
         this.valuesSource = valuesSource;
         //different GeoPoints could map to the same or different hashing cells.
         this.precision = precision;
@@ -66,7 +60,6 @@
 
     @Override
     public SortedNumericDocValues longValues(LeafReaderContext ctx) {
-<<<<<<< HEAD
         MultiGeoValues geoValues = valuesSource.geoValues(ctx);
         if (precision == 0) {
             // special case, precision 0 is the whole world
@@ -75,16 +68,13 @@
         ValuesSourceType vs = geoValues.valuesSourceType();
         if (CoreValuesSourceType.GEOPOINT == vs) {
             // docValues are geo points
-            return new GeoPointCellValues(geoValues, precision, encoder);
+            return new GeoPointCellValues(geoValues, precision, geoBoundingBox, encoder);
         } else if (CoreValuesSourceType.GEOSHAPE == vs || CoreValuesSourceType.GEO == vs) {
             // docValues are geo shapes
             return new GeoShapeCellValues(geoValues, precision, encoder);
         } else {
             throw new IllegalArgumentException("unsupported geo type");
         }
-=======
-        return new CellValues(valuesSource.geoPointValues(ctx), precision, geoBoundingBox, encoder);
->>>>>>> d12fd752
     }
 
     @Override
@@ -142,48 +132,32 @@
     protected static class GeoPointCellValues extends AbstractSortingNumericDocValues {
         private MultiGeoValues geoValues;
         private int precision;
-<<<<<<< HEAD
+        private GeoBoundingBox geoBoundingBox;
         private GeoGridTiler tiler;
 
-        protected GeoPointCellValues(MultiGeoValues geoValues, int precision, GeoGridTiler tiler) {
+        protected GeoPointCellValues(MultiGeoValues geoValues, int precision, GeoBoundingBox geoBoundingBox, GeoGridTiler tiler) {
             this.geoValues = geoValues;
             this.precision = precision;
+            this.geoBoundingBox = geoBoundingBox;
             this.tiler = tiler;
         }
 
         // for testing
         protected long[] getValues() {
             return values;
-=======
-        private GeoPointLongEncoder encoder;
-        private GeoBoundingBox geoBoundingBox;
-
-        protected CellValues(MultiGeoPointValues geoValues, int precision, GeoBoundingBox geoBoundingBox, GeoPointLongEncoder encoder) {
-            this.geoValues = geoValues;
-            this.precision = precision;
-            this.encoder = encoder;
-            this.geoBoundingBox = geoBoundingBox;
->>>>>>> d12fd752
         }
 
         @Override
         public boolean advanceExact(int docId) throws IOException {
             if (geoValues.advanceExact(docId)) {
-<<<<<<< HEAD
-                resize(geoValues.docValueCount());
-                for (int i = 0; i < docValueCount(); ++i) {
-                    MultiGeoValues.GeoValue target = geoValues.nextValue();
-                    values[i] = tiler.encode(target.lon(), target.lat(), precision);
-=======
                 int docValueCount = geoValues.docValueCount();
                 resize(docValueCount);
                 int j = 0;
                 for (int i = 0; i < docValueCount; i++) {
-                    org.elasticsearch.common.geo.GeoPoint target = geoValues.nextValue();
-                    if (geoBoundingBox.isUnbounded() || geoBoundingBox.pointInBounds(target.getLon(), target.getLat())) {
-                        values[j++] = encoder.encode(target.getLon(), target.getLat(), precision);
+                    MultiGeoValues.GeoValue target = geoValues.nextValue();
+                    if (geoBoundingBox.isUnbounded() || geoBoundingBox.pointInBounds(target.lon(), target.lat())) {
+                        values[j++] = tiler.encode(target.lon(), target.lat(), precision);
                     }
->>>>>>> d12fd752
                 }
                 resize(j);
                 sort();
