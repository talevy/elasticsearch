--- conflicted
+++ resolved
@@ -156,43 +156,6 @@
 
 
     /**
-<<<<<<< HEAD
-     * Returns a converter for point values if early termination is applicable to
-     * the context or <code>null</code> otherwise.
-     *
-     * @param context The {@link SearchContext} of the aggregation.
-     * @param parent The parent aggregator.
-     * @param config The config for the values source metric.
-     */
-    public static Function<byte[], Number> getPointReaderOrNull(SearchContext context, Aggregator parent,
-                                                                ValuesSourceConfig config) {
-        if (context.query() != null &&
-                context.query().getClass() != MatchAllDocsQuery.class) {
-            return null;
-        }
-        if (parent != null) {
-            return null;
-        }
-        if (config.fieldContext() != null && config.script() == null && config.missing() == null) {
-            MappedFieldType fieldType = config.fieldContext().fieldType();
-            if (fieldType == null || fieldType.isSearchable() == false) {
-                return null;
-            }
-            Function<byte[], Number> converter = null;
-            if (fieldType instanceof NumberFieldMapper.NumberFieldType) {
-                converter = ((NumberFieldMapper.NumberFieldType) fieldType)::parsePoint;
-            } else if (fieldType.getClass() == DateFieldMapper.DateFieldType.class) {
-                DateFieldMapper.DateFieldType dft = (DateFieldMapper.DateFieldType) fieldType;
-                converter = dft.resolution()::parsePointAsMillis;
-            }
-            return converter;
-        }
-        return null;
-    }
-
-    /**
-=======
->>>>>>> 8762cd6d
      * Returns the minimum value indexed in the <code>fieldName</code> field or <code>null</code>
      * if the value cannot be inferred from the indexed {@link PointValues}.
      */
