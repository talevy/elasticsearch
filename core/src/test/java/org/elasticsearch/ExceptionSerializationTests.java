--- conflicted
+++ resolved
@@ -226,11 +226,7 @@
     }
 
     public void testIllegalShardRoutingStateException() throws IOException {
-<<<<<<< HEAD
-        final ShardRouting routing = TestShardRouting.newShardRouting("test", 0, "xyz", "def", 1, false, ShardRoutingState.STARTED, 0);
-=======
-        final ShardRouting routing = TestShardRouting.newShardRouting("test", 0, "xyz", "def", false, ShardRoutingState.STARTED);
->>>>>>> b5aee207
+        final ShardRouting routing = TestShardRouting.newShardRouting("test", 0, "xyz", "def", 1, false, ShardRoutingState.STARTED);
         final String routingAsString = routing.toString();
         IllegalShardRoutingStateException serialize = serialize(
                 new IllegalShardRoutingStateException(routing, "foo", new NullPointerException()));
