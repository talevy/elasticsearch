--- conflicted
+++ resolved
@@ -189,6 +189,7 @@
         return new ParsedDocument(
             context.uid(),
             context.version(),
+            context.seqNo(),
             context.id(),
             context.type(),
             source.routing(),
@@ -212,20 +213,12 @@
             return (MapperParsingException) e;
         }
 
-<<<<<<< HEAD
-        ParsedDocument doc = new ParsedDocument(context.uid(), context.version(), context.seqNo(), context.id(), context.type(), source.routing(), source.timestamp(), source.ttl(), context.docs(),
-            context.source(), update).parent(source.parent());
-        // reset the context to free up memory
-        context.reset(null, null, null);
-        return doc;
-=======
         // Throw a more meaningful message if the document is empty.
         if (source.source() != null && source.source().length() == 0) {
             return new MapperParsingException("failed to parse, document is empty");
         }
 
         return new MapperParsingException("failed to parse", e);
->>>>>>> 12a6f36a
     }
 
     static ObjectMapper parseObject(ParseContext context, ObjectMapper mapper, boolean atRoot) throws IOException {
