--- conflicted
+++ resolved
@@ -494,34 +494,20 @@
     public Engine.Index prepareIndexOnPrimary(SourceToParse source, long version, VersionType versionType) {
         try {
             verifyPrimary();
-<<<<<<< HEAD
             return prepareIndex(docMapper(source.type()), source, SequenceNumbersService.UNASSIGNED_SEQ_NO, version, versionType, Engine.Operation.Origin.PRIMARY);
-        } catch (Throwable t) {
-            verifyNotClosed(t);
-            throw t;
-=======
-            return prepareIndex(docMapper(source.type()), source, version, versionType, Engine.Operation.Origin.PRIMARY);
         } catch (Exception e) {
             verifyNotClosed(e);
             throw e;
->>>>>>> 74af0e36
         }
     }
 
     public Engine.Index prepareIndexOnReplica(SourceToParse source, long seqNo, long version, VersionType versionType) {
         try {
             verifyReplicationTarget();
-<<<<<<< HEAD
             return prepareIndex(docMapper(source.type()), source, seqNo, version, versionType, Engine.Operation.Origin.REPLICA);
-        } catch (Throwable t) {
-            verifyNotClosed(t);
-            throw t;
-=======
-            return prepareIndex(docMapper(source.type()), source, version, versionType, Engine.Operation.Origin.REPLICA);
         } catch (Exception e) {
             verifyNotClosed(e);
             throw e;
->>>>>>> 74af0e36
         }
     }
 
@@ -1671,7 +1657,6 @@
             throw new IllegalArgumentException(LoggerMessageFormat.format("{} operation term [{}] is too old (current [{}])",
                 shardId, opPrimaryTerm, primaryTerm));
         }
-
         indexShardOperationsLock.acquire(onLockAcquired, executorOnDelay, true);
     }
 
