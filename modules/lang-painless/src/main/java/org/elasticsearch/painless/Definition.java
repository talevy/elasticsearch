--- conflicted
+++ resolved
@@ -62,10 +62,8 @@
     public static final Type CHAR_OBJ_TYPE = getType("Character");
     public static final Type OBJECT_TYPE = getType("Object");
     public static final Type DEF_TYPE = getType("def");
-    public static final Type DEF_UTIL_TYPE = getType("Def");
     public static final Type STRING_TYPE = getType("String");
     public static final Type EXCEPTION_TYPE = getType("Exception");
-    public static final Type UTILITY_TYPE = getType("Utility");
 
     public enum Sort {
         VOID(       void.class      , 0 , true  , false , false , false ),
@@ -376,8 +374,6 @@
         }
     }
 
-<<<<<<< HEAD
-    
     /** Gets the type given by its name */
     public static Type getType(final String name) {
         return INSTANCE.getTypeInternal(name);
@@ -392,17 +388,9 @@
         return INSTANCE.runtimeMap.get(clazz);
     }
     
-    public static Cast getTransform(Cast cast) {
-        return INSTANCE.transformsMap.get(cast);
-    }
-    
     // INTERNAL IMPLEMENTATION:
     
-    private final Map<Cast, Cast> transformsMap;
     private final Map<Class<?>, RuntimeClass> runtimeMap;
-=======
-    final Map<Class<?>, RuntimeClass> runtimeMap;
->>>>>>> 4e454439
     private final Map<String, Struct> structsMap;
     private final Map<String, Type> simpleTypesMap;
 
@@ -427,13 +415,6 @@
         for (final Map.Entry<String,Struct> entry : structsMap.entrySet()) {
             entry.setValue(entry.getValue().freeze());
         }
-<<<<<<< HEAD
-=======
-
-        this.structsMap = Collections.unmodifiableMap(structs);
-        this.runtimeMap = Collections.unmodifiableMap(definition.runtimeMap);
-        this.simpleTypesMap = Collections.unmodifiableMap(definition.simpleTypesMap);
->>>>>>> 4e454439
     }
 
     /** adds classes from definition. returns hierarchy */
@@ -533,315 +514,6 @@
         }
     }
 
-<<<<<<< HEAD
-    private void addTransforms() {
-        Type booleanType = getTypeInternal("boolean");
-        Type objectType = getTypeInternal("Object");
-        Type defType = getTypeInternal("def");
-        Type booleanobjType = getTypeInternal("Boolean");
-        Type byteType = getTypeInternal("byte");
-        Type shortType = getTypeInternal("short");
-        Type intType = getTypeInternal("int");
-        Type charType = getTypeInternal("char");
-        Type longType = getTypeInternal("long");
-        Type floatType = getTypeInternal("float");
-        Type doubleType = getTypeInternal("double");
-        Type numberType = getTypeInternal("Number");
-        Type byteobjType = getTypeInternal("Byte");
-        Type shortobjType = getTypeInternal("Short");
-        Type charobjType = getTypeInternal("Character");
-        Type intobjType = getTypeInternal("Integer");
-        Type longobjType = getTypeInternal("Long");
-        Type floatobjType = getTypeInternal("Float");
-        Type doubleobjType = getTypeInternal("Double");
-        Type stringType = getTypeInternal("String");
-        
-        addTransform(booleanType, objectType, "Boolean", "valueOf", true, false);
-        addTransform(booleanType, defType, "Boolean", "valueOf", true, false);
-        addTransform(booleanType, booleanobjType, "Boolean", "valueOf", true, false);
-
-        addTransform(byteType, shortType, false);
-        addTransform(byteType, charType, true);
-        addTransform(byteType, intType, false);
-        addTransform(byteType, longType, false);
-        addTransform(byteType, floatType, false);
-        addTransform(byteType, doubleType, false);
-        addTransform(byteType, objectType, "Byte", "valueOf", true, false);
-        addTransform(byteType, defType, "Byte", "valueOf", true, false);
-        addTransform(byteType, numberType, "Byte", "valueOf", true, false);
-        addTransform(byteType, byteobjType, "Byte", "valueOf", true, false);
-        addTransform(byteType, shortobjType, "Utility", "byteToShort", true, false);
-        addTransform(byteType, charobjType, "Utility", "byteToCharacter", true, true);
-        addTransform(byteType, intobjType, "Utility", "byteToInteger", true, false);
-        addTransform(byteType, longobjType, "Utility", "byteToLong", true, false);
-        addTransform(byteType, floatobjType, "Utility", "byteToFloat", true, false);
-        addTransform(byteType, doubleobjType, "Utility", "byteToDouble", true, false);
-
-        addTransform(shortType, byteType, true);
-        addTransform(shortType, charType, true);
-        addTransform(shortType, intType, false);
-        addTransform(shortType, longType, false);
-        addTransform(shortType, floatType, false);
-        addTransform(shortType, doubleType, false);
-        addTransform(shortType, objectType, "Short", "valueOf", true, false);
-        addTransform(shortType, defType, "Short", "valueOf", true, false);
-        addTransform(shortType, numberType, "Short", "valueOf", true, false);
-        addTransform(shortType, byteobjType, "Utility", "shortToByte", true, true);
-        addTransform(shortType, shortobjType, "Short", "valueOf", true, false);
-        addTransform(shortType, charobjType, "Utility", "shortToCharacter", true, true);
-        addTransform(shortType, intobjType, "Utility", "shortToInteger", true, false);
-        addTransform(shortType, longobjType, "Utility", "shortToLong", true, false);
-        addTransform(shortType, floatobjType, "Utility", "shortToFloat", true, false);
-        addTransform(shortType, doubleobjType, "Utility", "shortToDouble", true, false);
-
-        addTransform(charType, byteType, true);
-        addTransform(charType, shortType, true);
-        addTransform(charType, intType, false);
-        addTransform(charType, longType, false);
-        addTransform(charType, floatType, false);
-        addTransform(charType, doubleType, false);
-        addTransform(charType, objectType, "Character", "valueOf", true, false);
-        addTransform(charType, defType, "Character", "valueOf", true, false);
-        addTransform(charType, numberType, "Utility", "charToInteger", true, false);
-        addTransform(charType, byteobjType, "Utility", "charToByte", true, true);
-        addTransform(charType, shortobjType, "Utility", "charToShort", true, true);
-        addTransform(charType, charobjType, "Character", "valueOf", true, false);
-        addTransform(charType, intobjType, "Utility", "charToInteger", true, false);
-        addTransform(charType, longobjType, "Utility", "charToLong", true, false);
-        addTransform(charType, floatobjType, "Utility", "charToFloat", true, false);
-        addTransform(charType, doubleobjType, "Utility", "charToDouble", true, false);
-        addTransform(charType, stringType, "Utility", "charToString", true, true);
-
-        addTransform(intType, byteType, true);
-        addTransform(intType, shortType, true);
-        addTransform(intType, charType, true);
-        addTransform(intType, longType, false);
-        addTransform(intType, floatType, false);
-        addTransform(intType, doubleType, false);
-        addTransform(intType, objectType, "Integer", "valueOf", true, false);
-        addTransform(intType, defType, "Integer", "valueOf", true, false);
-        addTransform(intType, numberType, "Integer", "valueOf", true, false);
-        addTransform(intType, byteobjType, "Utility", "intToByte", true, true);
-        addTransform(intType, shortobjType, "Utility", "intToShort", true, true);
-        addTransform(intType, charobjType, "Utility", "intToCharacter", true, true);
-        addTransform(intType, intobjType, "Integer", "valueOf", true, false);
-        addTransform(intType, longobjType, "Utility", "intToLong", true, false);
-        addTransform(intType, floatobjType, "Utility", "intToFloat", true, false);
-        addTransform(intType, doubleobjType, "Utility", "intToDouble", true, false);
-
-        addTransform(longType, byteType, true);
-        addTransform(longType, shortType, true);
-        addTransform(longType, charType, true);
-        addTransform(longType, intType, false);
-        addTransform(longType, floatType, false);
-        addTransform(longType, doubleType, false);
-        addTransform(longType, objectType, "Long", "valueOf", true, false);
-        addTransform(longType, defType, "Long", "valueOf", true, false);
-        addTransform(longType, numberType, "Long", "valueOf", true, false);
-        addTransform(longType, byteobjType, "Utility", "longToByte", true, true);
-        addTransform(longType, shortobjType, "Utility", "longToShort", true, true);
-        addTransform(longType, charobjType, "Utility", "longToCharacter", true, true);
-        addTransform(longType, intobjType, "Utility", "longToInteger", true, true);
-        addTransform(longType, longobjType, "Long", "valueOf", true, false);
-        addTransform(longType, floatobjType, "Utility", "longToFloat", true, false);
-        addTransform(longType, doubleobjType, "Utility", "longToDouble", true, false);
-
-        addTransform(floatType, byteType, true);
-        addTransform(floatType, shortType, true);
-        addTransform(floatType, charType, true);
-        addTransform(floatType, intType, true);
-        addTransform(floatType, longType, false);
-        addTransform(floatType, doubleType, false);
-        addTransform(floatType, objectType, "Float", "valueOf", true, false);
-        addTransform(floatType, defType, "Float", "valueOf", true, false);
-        addTransform(floatType, numberType, "Float", "valueOf", true, false);
-        addTransform(floatType, byteobjType, "Utility", "floatToByte", true, true);
-        addTransform(floatType, shortobjType, "Utility", "floatToShort", true, true);
-        addTransform(floatType, charobjType, "Utility", "floatToCharacter", true, true);
-        addTransform(floatType, intobjType, "Utility", "floatToInteger", true, true);
-        addTransform(floatType, longobjType, "Utility", "floatToLong", true, true);
-        addTransform(floatType, floatobjType, "Float", "valueOf", true, false);
-        addTransform(floatType, doubleobjType, "Utility", "floatToDouble", true, false);
-
-        addTransform(doubleType, byteType, true);
-        addTransform(doubleType, shortType, true);
-        addTransform(doubleType, charType, true);
-        addTransform(doubleType, intType, true);
-        addTransform(doubleType, longType, true);
-        addTransform(doubleType, floatType, false);
-        addTransform(doubleType, objectType, "Double", "valueOf", true, false);
-        addTransform(doubleType, defType, "Double", "valueOf", true, false);
-        addTransform(doubleType, numberType, "Double", "valueOf", true, false);
-        addTransform(doubleType, byteobjType, "Utility", "doubleToByte", true, true);
-        addTransform(doubleType, shortobjType, "Utility", "doubleToShort", true, true);
-        addTransform(doubleType, charobjType, "Utility", "doubleToCharacter", true, true);
-        addTransform(doubleType, intobjType, "Utility", "doubleToInteger", true, true);
-        addTransform(doubleType, longobjType, "Utility", "doubleToLong", true, true);
-        addTransform(doubleType, floatobjType, "Utility", "doubleToFloat", true, true);
-        addTransform(doubleType, doubleobjType, "Double", "valueOf", true, false);
-
-        addTransform(objectType, booleanType, "Boolean", "booleanValue", false, true);
-        addTransform(objectType, byteType, "Number", "byteValue", false, true);
-        addTransform(objectType, shortType, "Number", "shortValue", false, true);
-        addTransform(objectType, charType, "Character", "charValue", false, true);
-        addTransform(objectType, intType, "Number", "intValue", false, true);
-        addTransform(objectType, longType, "Number", "longValue", false, true);
-        addTransform(objectType, floatType, "Number", "floatValue", false, true);
-        addTransform(objectType, doubleType, "Number", "doubleValue", false, true);
-
-        addTransform(defType, booleanType, "Boolean", "booleanValue", false, false);
-        addTransform(defType, byteType, "Def", "DefTobyteImplicit", true, false);
-        addTransform(defType, shortType, "Def", "DefToshortImplicit", true, false);
-        addTransform(defType, charType, "Def", "DefTocharImplicit", true, false);
-        addTransform(defType, intType, "Def", "DefTointImplicit", true, false);
-        addTransform(defType, longType, "Def", "DefTolongImplicit", true, false);
-        addTransform(defType, floatType, "Def", "DefTofloatImplicit", true, false);
-        addTransform(defType, doubleType, "Def", "DefTodoubleImplicit", true, false);
-        addTransform(defType, byteobjType, "Def", "DefToByteImplicit", true, false);
-        addTransform(defType, shortobjType, "Def", "DefToShortImplicit", true, false);
-        addTransform(defType, charobjType, "Def", "DefToCharacterImplicit", true, false);
-        addTransform(defType, intobjType, "Def", "DefToIntegerImplicit", true, false);
-        addTransform(defType, longobjType, "Def", "DefToLongImplicit", true, false);
-        addTransform(defType, floatobjType, "Def", "DefToFloatImplicit", true, false);
-        addTransform(defType, doubleobjType, "Def", "DefToDoubleImplicit", true, false);
-        addTransform(defType, byteType, "Def", "DefTobyteExplicit", true, true);
-        addTransform(defType, shortType, "Def", "DefToshortExplicit", true, true);
-        addTransform(defType, charType, "Def", "DefTocharExplicit", true, true);
-        addTransform(defType, intType, "Def", "DefTointExplicit", true, true);
-        addTransform(defType, longType, "Def", "DefTolongExplicit", true, true);
-        addTransform(defType, floatType, "Def", "DefTofloatExplicit", true, true);
-        addTransform(defType, doubleType, "Def", "DefTodoubleExplicit", true, true);
-        addTransform(defType, byteobjType, "Def", "DefToByteExplicit", true, true);
-        addTransform(defType, shortobjType, "Def", "DefToShortExplicit", true, true);
-        addTransform(defType, charobjType, "Def", "DefToCharacterExplicit", true, true);
-        addTransform(defType, intobjType, "Def", "DefToIntegerExplicit", true, true);
-        addTransform(defType, longobjType, "Def", "DefToLongExplicit", true, true);
-        addTransform(defType, floatobjType, "Def", "DefToFloatExplicit", true, true);
-        addTransform(defType, doubleobjType, "Def", "DefToDoubleExplicit", true, true);
-
-        addTransform(numberType, byteType, "Number", "byteValue", false, true);
-        addTransform(numberType, shortType, "Number", "shortValue", false, true);
-        addTransform(numberType, charType, "Utility", "NumberTochar", true, true);
-        addTransform(numberType, intType, "Number", "intValue", false, true);
-        addTransform(numberType, longType, "Number", "longValue", false, true);
-        addTransform(numberType, floatType, "Number", "floatValue", false, true);
-        addTransform(numberType, doubleType, "Number", "doubleValue", false, true);
-        addTransform(numberType, booleanobjType, "Utility", "NumberToBoolean", true, true);
-        addTransform(numberType, byteobjType, "Utility", "NumberToByte", true, true);
-        addTransform(numberType, shortobjType, "Utility", "NumberToShort", true, true);
-        addTransform(numberType, charobjType, "Utility", "NumberToCharacter", true, true);
-        addTransform(numberType, intobjType, "Utility", "NumberToInteger", true, true);
-        addTransform(numberType, longobjType, "Utility", "NumberToLong", true, true);
-        addTransform(numberType, floatobjType, "Utility", "NumberToFloat", true, true);
-        addTransform(numberType, doubleobjType, "Utility", "NumberToDouble", true, true);
-
-        addTransform(booleanobjType, booleanType, "Boolean", "booleanValue", false, false);
-
-        addTransform(byteobjType, byteType, "Byte", "byteValue", false, false);
-        addTransform(byteobjType, shortType, "Byte", "shortValue", false, false);
-        addTransform(byteobjType, charType, "Utility", "ByteTochar", true, false);
-        addTransform(byteobjType, intType, "Byte", "intValue", false, false);
-        addTransform(byteobjType, longType, "Byte", "longValue", false, false);
-        addTransform(byteobjType, floatType, "Byte", "floatValue", false, false);
-        addTransform(byteobjType, doubleType, "Byte", "doubleValue", false, false);
-        addTransform(byteobjType, shortobjType, "Utility", "NumberToShort", true, false);
-        addTransform(byteobjType, charobjType, "Utility", "NumberToCharacter", true, false);
-        addTransform(byteobjType, intobjType, "Utility", "NumberToInteger", true, false);
-        addTransform(byteobjType, longobjType, "Utility", "NumberToLong", true, false);
-        addTransform(byteobjType, floatobjType, "Utility", "NumberToFloat", true, false);
-        addTransform(byteobjType, doubleobjType, "Utility", "NumberToDouble", true, false);
-
-        addTransform(shortobjType, byteType, "Short", "byteValue", false, true);
-        addTransform(shortobjType, shortType, "Short", "shortValue", false, true);
-        addTransform(shortobjType, charType, "Utility", "ShortTochar", true, false);
-        addTransform(shortobjType, intType, "Short", "intValue", false, false);
-        addTransform(shortobjType, longType, "Short", "longValue", false, false);
-        addTransform(shortobjType, floatType, "Short", "floatValue", false, false);
-        addTransform(shortobjType, doubleType, "Short", "doubleValue", false, false);
-        addTransform(shortobjType, byteobjType, "Utility", "NumberToByte", true, true);
-        addTransform(shortobjType, charobjType, "Utility", "NumberToCharacter", true, true);
-        addTransform(shortobjType, intobjType, "Utility", "NumberToInteger", true, false);
-        addTransform(shortobjType, longobjType, "Utility", "NumberToLong", true, false);
-        addTransform(shortobjType, floatobjType, "Utility", "NumberToFloat", true, false);
-        addTransform(shortobjType, doubleobjType, "Utility", "NumberToDouble", true, false);
-
-        addTransform(charobjType, byteType, "Utility", "CharacterTobyte", true, true);
-        addTransform(charobjType, shortType, "Utility", "CharacterToshort", true, false);
-        addTransform(charobjType, charType, "Character", "charValue", false, true);
-        addTransform(charobjType, intType, "Utility", "CharacterToint", true, false);
-        addTransform(charobjType, longType, "Utility", "CharacterTolong", true, false);
-        addTransform(charobjType, floatType, "Utility", "CharacterTofloat", true, false);
-        addTransform(charobjType, doubleType, "Utility", "CharacterTodouble", true, false);
-        addTransform(charobjType, byteobjType, "Utility", "CharacterToByte", true, true);
-        addTransform(charobjType, shortobjType, "Utility", "CharacterToShort", true, true);
-        addTransform(charobjType, intobjType, "Utility", "CharacterToInteger", true, false);
-        addTransform(charobjType, longobjType, "Utility", "CharacterToLong", true, false);
-        addTransform(charobjType, floatobjType, "Utility", "CharacterToFloat", true, false);
-        addTransform(charobjType, doubleobjType, "Utility", "CharacterToDouble", true, false);
-        addTransform(charobjType, stringType, "Utility", "CharacterToString", true, true);
-
-        addTransform(intobjType, byteType, "Integer", "byteValue", false, true);
-        addTransform(intobjType, shortType, "Integer", "shortValue", false, true);
-        addTransform(intobjType, charType, "Utility", "IntegerTochar", true, true);
-        addTransform(intobjType, intType, "Integer", "intValue", false, false);
-        addTransform(intobjType, longType, "Integer", "longValue", false, false);
-        addTransform(intobjType, floatType, "Integer", "floatValue", false, false);
-        addTransform(intobjType, doubleType, "Integer", "doubleValue", false, false);
-        addTransform(intobjType, byteobjType, "Utility", "NumberToByte", true, true);
-        addTransform(intobjType, shortobjType, "Utility", "NumberToShort", true, true);
-        addTransform(intobjType, charobjType, "Utility", "NumberToCharacter", true, true);
-        addTransform(intobjType, longobjType, "Utility", "NumberToLong", true, false);
-        addTransform(intobjType, floatobjType, "Utility", "NumberToFloat", true, false);
-        addTransform(intobjType, doubleobjType, "Utility", "NumberToDouble", true, false);
-
-        addTransform(longobjType, byteType, "Long", "byteValue", false, true);
-        addTransform(longobjType, shortType, "Long", "shortValue", false, true);
-        addTransform(longobjType, charType, "Utility", "LongTochar", true, true);
-        addTransform(longobjType, intType, "Long", "intValue", false, true);
-        addTransform(longobjType, longType, "Long", "longValue", false, false);
-        addTransform(longobjType, floatType, "Long", "floatValue", false, false);
-        addTransform(longobjType, doubleType, "Long", "doubleValue", false, false);
-        addTransform(longobjType, byteobjType, "Utility", "NumberToByte", true, true);
-        addTransform(longobjType, shortobjType, "Utility", "NumberToShort", true, true);
-        addTransform(longobjType, charobjType, "Utility", "NumberToCharacter", true, true);
-        addTransform(longobjType, intobjType, "Utility", "NumberToInteger", true, true);
-        addTransform(longobjType, floatobjType, "Utility", "NumberToFloat", true, false);
-        addTransform(longobjType, doubleobjType, "Utility", "NumberToDouble", true, false);
-
-        addTransform(floatobjType, byteType, "Float", "byteValue", false, true);
-        addTransform(floatobjType, shortType, "Float", "shortValue", false, true);
-        addTransform(floatobjType, charType, "Utility", "FloatTochar", true, true);
-        addTransform(floatobjType, intType, "Float", "intValue", false, true);
-        addTransform(floatobjType, longType, "Float", "longValue", false, true);
-        addTransform(floatobjType, floatType, "Float", "floatValue", false, false);
-        addTransform(floatobjType, doubleType, "Float", "doubleValue", false, false);
-        addTransform(floatobjType, byteobjType, "Utility", "NumberToByte", true, true);
-        addTransform(floatobjType, shortobjType, "Utility", "NumberToShort", true, true);
-        addTransform(floatobjType, charobjType, "Utility", "NumberToCharacter", true, true);
-        addTransform(floatobjType, intobjType, "Utility", "NumberToInteger", true, true);
-        addTransform(floatobjType, longobjType, "Utility", "NumberToLong", true, true);
-        addTransform(floatobjType, doubleobjType, "Utility", "NumberToDouble", true, false);
-
-        addTransform(doubleobjType, byteType, "Double", "byteValue", false, true);
-        addTransform(doubleobjType, shortType, "Double", "shortValue", false, true);
-        addTransform(doubleobjType, charType, "Utility", "DoubleTochar", true, true);
-        addTransform(doubleobjType, intType, "Double", "intValue", false, true);
-        addTransform(doubleobjType, longType, "Double", "longValue", false, true);
-        addTransform(doubleobjType, floatType, "Double", "floatValue", false, true);
-        addTransform(doubleobjType, doubleType, "Double", "doubleValue", false, false);
-        addTransform(doubleobjType, byteobjType, "Utility", "NumberToByte", true, true);
-        addTransform(doubleobjType, shortobjType, "Utility", "NumberToShort", true, true);
-        addTransform(doubleobjType, charobjType, "Utility", "NumberToCharacter", true, true);
-        addTransform(doubleobjType, intobjType, "Utility", "NumberToInteger", true, true);
-        addTransform(doubleobjType, longobjType, "Utility", "NumberToLong", true, true);
-        addTransform(doubleobjType, floatobjType, "Utility", "NumberToFloat", true, true);
-
-        addTransform(stringType, charType, "Utility", "StringTochar", true, true);
-        addTransform(stringType, charobjType, "Utility", "StringToCharacter", true, true);
-    }
-
-=======
->>>>>>> 4e454439
     private final void addStruct(final String name, final Class<?> clazz) {
         if (!name.matches("^[_a-zA-Z][<>,_a-zA-Z0-9]*$")) {
             throw new IllegalArgumentException("Invalid struct name [" + name + "].");
@@ -1175,140 +847,6 @@
         }
     }
 
-<<<<<<< HEAD
-    private final void addTransform(final Type from, final Type to, final boolean explicit) {
-        if (from.equals(to)) {
-            throw new IllegalArgumentException("Transform cannot" +
-                " have cast type from [" + from.name + "] be the same as cast type to [" + to.name + "].");
-        }
-
-        if (!from.sort.primitive || !to.sort.primitive) {
-            throw new IllegalArgumentException("Only transforms between two primitives may be a simple cast, but" +
-                "found [" + from.name + "] and [" + to.name + "].");
-        }
-
-        final Cast cast = new Cast(from, to, explicit);
-
-        if (transformsMap.containsKey(cast)) {
-            throw new IllegalArgumentException("Transform with " +
-                " cast type from [" + from.name + "] to cast type to [" + to.name + "] already defined.");
-        }
-
-        transformsMap.put(cast, cast);
-    }
-
-    private final void addTransform(final Type from, final Type to, final String struct,
-                                   final String name, final boolean statik, final boolean explicit) {
-        final Struct owner = structsMap.get(struct);
-
-        if (owner == null) {
-            throw new IllegalArgumentException("Owner struct [" + struct + "] not defined for" +
-                " transform with cast type from [" + from.name + "] and cast type to [" + to.name + "].");
-        }
-
-        if (from.equals(to)) {
-            throw new IllegalArgumentException("Transform with owner struct [" + owner.name + "] cannot" +
-                " have cast type from [" + from.name + "] be the same as cast type to [" + to.name + "].");
-        }
-
-        final Cast cast = new Cast(from, to, explicit);
-
-        if (transformsMap.containsKey(cast)) {
-            throw new IllegalArgumentException("Transform with owner struct [" + owner.name + "]" +
-                " and cast type from [" + from.name + "] to cast type to [" + to.name + "] already defined.");
-        }
-
-        final Cast transform;
-
-        final Method method;
-        Type upcast = null;
-        Type downcast = null;
-
-        // transforms are implicitly arity of 0, unless a static method where its 1 (receiver passed)
-        final MethodKey methodKey = new MethodKey(name, statik ? 1 : 0);
-
-        if (statik) {
-            method = owner.staticMethods.get(methodKey);
-
-            if (method == null) {
-                throw new IllegalArgumentException("Transform with owner struct [" + owner.name + "]" +
-                    " and cast type from [" + from.name + "] to cast type to [" + to.name +
-                    "] using a function [" + name + "] that is not defined.");
-            }
-
-            if (method.arguments.size() != 1) {
-                throw new IllegalArgumentException("Transform with owner struct [" + owner.name + "]" +
-                    " and cast type from [" + from.name + "] to cast type to [" + to.name +
-                    "] using function [" + name + "] does not have a single type argument.");
-            }
-
-            Type argument = method.arguments.get(0);
-
-            if (!argument.clazz.isAssignableFrom(from.clazz)) {
-                if (from.clazz.isAssignableFrom(argument.clazz)) {
-                    upcast = argument;
-                } else {
-                    throw new ClassCastException("Transform with owner struct [" + owner.name + "]" +
-                        " and cast type from [" + from.name + "] to cast type to [" + to.name + "] using" +
-                        " function [" + name + "] cannot cast from type to the function input argument type.");
-                }
-            }
-
-            final Type rtn = method.rtn;
-
-            if (!to.clazz.isAssignableFrom(rtn.clazz)) {
-                if (rtn.clazz.isAssignableFrom(to.clazz)) {
-                    downcast = to;
-                } else {
-                    throw new ClassCastException("Transform with owner struct [" + owner.name + "]" +
-                        " and cast type from [" + from.name + "] to cast type to [" + to.name + "] using" +
-                        " function [" + name + "] cannot cast to type to the function return argument type.");
-                }
-            }
-        } else {
-            method = owner.methods.get(methodKey);
-
-            if (method == null) {
-                throw new IllegalArgumentException("Transform with owner struct [" + owner.name + "]" +
-                    " and cast type from [" + from.name + "] to cast type to [" + to.name +
-                    "] using a method [" + name + "] that is not defined.");
-            }
-
-            if (!method.arguments.isEmpty()) {
-                throw new IllegalArgumentException("Transform with owner struct [" + owner.name + "]" +
-                    " and cast type from [" + from.name + "] to cast type to [" + to.name +
-                    "] using method [" + name + "] does not have a single type argument.");
-            }
-
-            if (!owner.clazz.isAssignableFrom(from.clazz)) {
-                if (from.clazz.isAssignableFrom(owner.clazz)) {
-                    upcast = getTypeInternal(owner.name);
-                } else {
-                    throw new ClassCastException("Transform with owner struct [" + owner.name + "]" +
-                        " and cast type from [" + from.name + "] to cast type to [" + to.name + "] using" +
-                        " method [" + name + "] cannot cast from type to the method input argument type.");
-                }
-            }
-
-            final Type rtn = method.rtn;
-
-            if (!to.clazz.isAssignableFrom(rtn.clazz)) {
-                if (rtn.clazz.isAssignableFrom(to.clazz)) {
-                    downcast = to;
-                } else {
-                    throw new ClassCastException("Transform with owner struct [" + owner.name + "]" +
-                        " and cast type from [" + from.name + "] to cast type to [" + to.name + "]" +
-                        " using method [" + name + "] cannot cast to type to the method return argument type.");
-                }
-            }
-        }
-
-        transform = new Transform(cast, method, upcast, downcast);
-        transformsMap.put(cast, transform);
-    }
-
-=======
->>>>>>> 4e454439
     /**
      * Precomputes a more efficient structure for dynamic method/field access.
      */
