--- conflicted
+++ resolved
@@ -28,23 +28,8 @@
 
 public class GroovyPlugin extends Plugin implements ScriptPlugin {
 
-<<<<<<< HEAD
-    public void onModule(ScriptModule module) {
-        module.addScriptEngine(new ScriptEngineRegistry.ScriptEngineRegistration(GroovyScriptEngineService.class, GroovyScriptEngineService.NAME));
-=======
-    @Override
-    public String name() {
-        return "lang-groovy";
-    }
-
-    @Override
-    public String description() {
-        return "Groovy scripting integration for Elasticsearch";
-    }
-
     @Override
     public ScriptEngineService getScriptEngineService(Settings settings) {
         return new GroovyScriptEngineService(settings);
->>>>>>> ccad99fb
     }
 }