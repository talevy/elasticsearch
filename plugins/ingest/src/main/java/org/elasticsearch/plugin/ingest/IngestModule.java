--- conflicted
+++ resolved
@@ -43,12 +43,9 @@
         binder().bind(PipelineStoreClient.class).asEagerSingleton();
 
         registerProcessor(SimpleProcessor.TYPE, SimpleProcessor.Builder.Factory.class);
-<<<<<<< HEAD
         registerProcessor(MutateProcessor.TYPE, MutateProcessor.Builder.Factory.class);
         registerProcessor(GrokProcessor.TYPE, GrokProcessor.Builder.Factory.class);
-=======
         registerProcessor(DateProcessor.TYPE, DateProcessor.Builder.Factory.class);
->>>>>>> 80849bbd
 
         MapBinder<String, Processor.Builder.Factory> mapBinder = MapBinder.newMapBinder(binder(), String.class, Processor.Builder.Factory.class);
         for (Map.Entry<String, Class<? extends Processor.Builder.Factory>> entry : processors.entrySet()) {
