<?xml version="1.0" encoding="UTF-8"?>
<project xmlns="http://maven.apache.org/POM/4.0.0"
         xmlns:xsi="http://www.w3.org/2001/XMLSchema-instance"
         xsi:schemaLocation="http://maven.apache.org/POM/4.0.0 http://maven.apache.org/xsd/maven-4.0.0.xsd">
    <modelVersion>4.0.0</modelVersion>

    <parent>
        <groupId>org.elasticsearch.plugin</groupId>
        <artifactId>plugins</artifactId>
        <version>3.0.0-SNAPSHOT</version>
    </parent>

    <artifactId>ingest</artifactId>
    <name>Plugin: Node ingest</name>
    <description>Plugin that allows to configure pipelines to preprocess documents before indexing</description>

    <properties>
        <elasticsearch.plugin.classname>org.elasticsearch.plugin.ingest.IngestPlugin</elasticsearch.plugin.classname>
        <tests.rest.suite>ingest</tests.rest.suite>
        <tests.rest.load_packaged>false</tests.rest.load_packaged>
        <xlint.options>-Xlint:-rawtypes</xlint.options>
    </properties>

    <dependencies>
<<<<<<< HEAD
        <!-- JINI -->
        <dependency>
            <groupId>org.jruby.joni</groupId>
            <artifactId>joni</artifactId>
            <version>2.1.6</version>
=======
        <!-- GEOIP -->
        <dependency>
            <groupId>com.maxmind.geoip2</groupId>
            <artifactId>geoip2</artifactId>
            <version>2.3.1</version>
>>>>>>> 7eae9881
        </dependency>
    </dependencies>

    <build>
        <plugins>
            <plugin>
                <groupId>org.apache.maven.plugins</groupId>
                <artifactId>maven-assembly-plugin</artifactId>
            </plugin>
        </plugins>
    </build>

</project><|MERGE_RESOLUTION|>--- conflicted
+++ resolved
@@ -22,19 +22,17 @@
     </properties>
 
     <dependencies>
-<<<<<<< HEAD
         <!-- JINI -->
         <dependency>
             <groupId>org.jruby.joni</groupId>
             <artifactId>joni</artifactId>
             <version>2.1.6</version>
-=======
+        </dependency>
         <!-- GEOIP -->
         <dependency>
             <groupId>com.maxmind.geoip2</groupId>
             <artifactId>geoip2</artifactId>
             <version>2.3.1</version>
->>>>>>> 7eae9881
         </dependency>
     </dependencies>
 
